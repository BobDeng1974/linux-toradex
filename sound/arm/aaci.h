--- conflicted
+++ resolved
@@ -228,12 +228,8 @@
 
 	/* AC'97 */
 	struct mutex		ac97_sem;
-<<<<<<< HEAD
 	struct snd_ac97_bus	*ac97_bus;
-=======
-	ac97_bus_t		*ac97_bus;
-	ac97_t                  *ac97;
->>>>>>> 3b0eb4a1
+	struct snd_ac97		*ac97;
 
 	u32			maincr;
 	spinlock_t		lock;
