/*
 *  linux/arch/arm/mm/proc-v7.S
 *
 *  Copyright (C) 2001 Deep Blue Solutions Ltd.
 *
 * This program is free software; you can redistribute it and/or modify
 * it under the terms of the GNU General Public License version 2 as
 * published by the Free Software Foundation.
 *
 *  This is the "shell" of the ARMv7 processor support.
 */
#include <linux/arm-smccc.h>
#include <linux/init.h>
#include <linux/linkage.h>
#include <asm/assembler.h>
#include <asm/asm-offsets.h>
#include <asm/hwcap.h>
#include <asm/pgtable-hwdef.h>
#include <asm/pgtable.h>
#include <asm/memory.h>

#include "proc-macros.S"

#ifdef CONFIG_ARM_LPAE
#include "proc-v7-3level.S"
#else
#include "proc-v7-2level.S"
#endif

ENTRY(cpu_v7_proc_init)
	ret	lr
ENDPROC(cpu_v7_proc_init)

ENTRY(cpu_v7_proc_fin)
	mrc	p15, 0, r0, c1, c0, 0		@ ctrl register
	bic	r0, r0, #0x1000			@ ...i............
	bic	r0, r0, #0x0006			@ .............ca.
	mcr	p15, 0, r0, c1, c0, 0		@ disable caches
	ret	lr
ENDPROC(cpu_v7_proc_fin)

/*
 *	cpu_v7_reset(loc)
 *
 *	Perform a soft reset of the system.  Put the CPU into the
 *	same state as it would be if it had been reset, and branch
 *	to what would be the reset vector.
 *
 *	- loc   - location to jump to for soft reset
 *
 *	This code must be executed using a flat identity mapping with
 *      caches disabled.
 */
	.align	5
	.pushsection	.idmap.text, "ax"
ENTRY(cpu_v7_reset)
	mrc	p15, 0, r1, c1, c0, 0		@ ctrl register
	bic	r1, r1, #0x1			@ ...............m
 THUMB(	bic	r1, r1, #1 << 30 )		@ SCTLR.TE (Thumb exceptions)
	mcr	p15, 0, r1, c1, c0, 0		@ disable MMU
	isb
	bx	r0
ENDPROC(cpu_v7_reset)
	.popsection

/*
 *	cpu_v7_do_idle()
 *
 *	Idle the processor (eg, wait for interrupt).
 *
 *	IRQs are already disabled.
 */
ENTRY(cpu_v7_do_idle)
	dsb					@ WFI may enter a low-power mode
	wfi
	ret	lr
ENDPROC(cpu_v7_do_idle)

ENTRY(cpu_v7_dcache_clean_area)
	ALT_SMP(W(nop))			@ MP extensions imply L1 PTW
	ALT_UP_B(1f)
	ret	lr
1:	dcache_line_size r2, r3
2:	mcr	p15, 0, r0, c7, c10, 1		@ clean D entry
	add	r0, r0, r2
	subs	r1, r1, r2
	bhi	2b
	dsb	ishst
	ret	lr
ENDPROC(cpu_v7_dcache_clean_area)

#ifdef CONFIG_ARM_PSCI
	.arch_extension sec
ENTRY(cpu_v7_smc_switch_mm)
	stmfd	sp!, {r0 - r3}
	movw	r0, #:lower16:ARM_SMCCC_ARCH_WORKAROUND_1
	movt	r0, #:upper16:ARM_SMCCC_ARCH_WORKAROUND_1
	smc	#0
	ldmfd	sp!, {r0 - r3}
	b	cpu_v7_switch_mm
ENDPROC(cpu_v7_smc_switch_mm)
	.arch_extension virt
ENTRY(cpu_v7_hvc_switch_mm)
	stmfd	sp!, {r0 - r3}
	movw	r0, #:lower16:ARM_SMCCC_ARCH_WORKAROUND_1
	movt	r0, #:upper16:ARM_SMCCC_ARCH_WORKAROUND_1
	hvc	#0
	ldmfd	sp!, {r0 - r3}
	b	cpu_v7_switch_mm
<<<<<<< HEAD
ENDPROC(cpu_v7_smc_switch_mm)
=======
ENDPROC(cpu_v7_hvc_switch_mm)
>>>>>>> 1aa861ff
#endif
ENTRY(cpu_v7_iciallu_switch_mm)
	mov	r3, #0
	mcr	p15, 0, r3, c7, c5, 0		@ ICIALLU
	b	cpu_v7_switch_mm
ENDPROC(cpu_v7_iciallu_switch_mm)
ENTRY(cpu_v7_bpiall_switch_mm)
	mov	r3, #0
	mcr	p15, 0, r3, c7, c5, 6		@ flush BTAC/BTB
	b	cpu_v7_switch_mm
ENDPROC(cpu_v7_bpiall_switch_mm)

	string	cpu_v7_name, "ARMv7 Processor"
	.align

/* Suspend/resume support: derived from arch/arm/mach-s5pv210/sleep.S */
.globl	cpu_v7_suspend_size
.equ	cpu_v7_suspend_size, 4 * 9
#ifdef CONFIG_ARM_CPU_SUSPEND
ENTRY(cpu_v7_do_suspend)
	stmfd	sp!, {r4 - r11, lr}
	mrc	p15, 0, r4, c13, c0, 0	@ FCSE/PID
	mrc	p15, 0, r5, c13, c0, 3	@ User r/o thread ID
	stmia	r0!, {r4 - r5}
#ifdef CONFIG_MMU
	mrc	p15, 0, r6, c3, c0, 0	@ Domain ID
#ifdef CONFIG_ARM_LPAE
	mrrc	p15, 1, r5, r7, c2	@ TTB 1
#else
	mrc	p15, 0, r7, c2, c0, 1	@ TTB 1
#endif
	mrc	p15, 0, r11, c2, c0, 2	@ TTB control register
#endif
	mrc	p15, 0, r8, c1, c0, 0	@ Control register
	mrc	p15, 0, r9, c1, c0, 1	@ Auxiliary control register
	mrc	p15, 0, r10, c1, c0, 2	@ Co-processor access control
	stmia	r0, {r5 - r11}
	ldmfd	sp!, {r4 - r11, pc}
ENDPROC(cpu_v7_do_suspend)

ENTRY(cpu_v7_do_resume)
	mov	ip, #0
	mcr	p15, 0, ip, c7, c5, 0	@ invalidate I cache
	mcr	p15, 0, ip, c13, c0, 1	@ set reserved context ID
	ldmia	r0!, {r4 - r5}
	mcr	p15, 0, r4, c13, c0, 0	@ FCSE/PID
	mcr	p15, 0, r5, c13, c0, 3	@ User r/o thread ID
	ldmia	r0, {r5 - r11}
#ifdef CONFIG_MMU
	mcr	p15, 0, ip, c8, c7, 0	@ invalidate TLBs
	mcr	p15, 0, r6, c3, c0, 0	@ Domain ID
#ifdef CONFIG_ARM_LPAE
	mcrr	p15, 0, r1, ip, c2	@ TTB 0
	mcrr	p15, 1, r5, r7, c2	@ TTB 1
#else
	ALT_SMP(orr	r1, r1, #TTB_FLAGS_SMP)
	ALT_UP(orr	r1, r1, #TTB_FLAGS_UP)
	mcr	p15, 0, r1, c2, c0, 0	@ TTB 0
	mcr	p15, 0, r7, c2, c0, 1	@ TTB 1
#endif
	mcr	p15, 0, r11, c2, c0, 2	@ TTB control register
	ldr	r4, =PRRR		@ PRRR
	ldr	r5, =NMRR		@ NMRR
	mcr	p15, 0, r4, c10, c2, 0	@ write PRRR
	mcr	p15, 0, r5, c10, c2, 1	@ write NMRR
#endif	/* CONFIG_MMU */
	mrc	p15, 0, r4, c1, c0, 1	@ Read Auxiliary control register
	teq	r4, r9			@ Is it already set?
	mcrne	p15, 0, r9, c1, c0, 1	@ No, so write it
	mcr	p15, 0, r10, c1, c0, 2	@ Co-processor access control
	isb
	dsb
	mov	r0, r8			@ control register
	b	cpu_resume_mmu
ENDPROC(cpu_v7_do_resume)
#endif

.globl	cpu_ca9mp_suspend_size
.equ	cpu_ca9mp_suspend_size, cpu_v7_suspend_size + 4 * 2
#ifdef CONFIG_ARM_CPU_SUSPEND
ENTRY(cpu_ca9mp_do_suspend)
	stmfd	sp!, {r4 - r5}
	mrc	p15, 0, r4, c15, c0, 1		@ Diagnostic register
	mrc	p15, 0, r5, c15, c0, 0		@ Power register
	stmia	r0!, {r4 - r5}
	ldmfd	sp!, {r4 - r5}
	b	cpu_v7_do_suspend
ENDPROC(cpu_ca9mp_do_suspend)

ENTRY(cpu_ca9mp_do_resume)
	ldmia	r0!, {r4 - r5}
	mrc	p15, 0, r10, c15, c0, 1		@ Read Diagnostic register
	teq	r4, r10				@ Already restored?
	mcrne	p15, 0, r4, c15, c0, 1		@ No, so restore it
	mrc	p15, 0, r10, c15, c0, 0		@ Read Power register
	teq	r5, r10				@ Already restored?
	mcrne	p15, 0, r5, c15, c0, 0		@ No, so restore it
	b	cpu_v7_do_resume
ENDPROC(cpu_ca9mp_do_resume)
#endif

#ifdef CONFIG_CPU_PJ4B
	globl_equ	cpu_pj4b_switch_mm,     cpu_v7_switch_mm
	globl_equ	cpu_pj4b_set_pte_ext,	cpu_v7_set_pte_ext
	globl_equ	cpu_pj4b_proc_init,	cpu_v7_proc_init
	globl_equ	cpu_pj4b_proc_fin, 	cpu_v7_proc_fin
	globl_equ	cpu_pj4b_reset,	   	cpu_v7_reset
#ifdef CONFIG_PJ4B_ERRATA_4742
ENTRY(cpu_pj4b_do_idle)
	dsb					@ WFI may enter a low-power mode
	wfi
	dsb					@barrier
	ret	lr
ENDPROC(cpu_pj4b_do_idle)
#else
	globl_equ	cpu_pj4b_do_idle,  	cpu_v7_do_idle
#endif
	globl_equ	cpu_pj4b_dcache_clean_area,	cpu_v7_dcache_clean_area
#ifdef CONFIG_ARM_CPU_SUSPEND
ENTRY(cpu_pj4b_do_suspend)
	stmfd	sp!, {r6 - r10}
	mrc	p15, 1, r6, c15, c1, 0  @ save CP15 - extra features
	mrc	p15, 1, r7, c15, c2, 0	@ save CP15 - Aux Func Modes Ctrl 0
	mrc	p15, 1, r8, c15, c1, 2	@ save CP15 - Aux Debug Modes Ctrl 2
	mrc	p15, 1, r9, c15, c1, 1  @ save CP15 - Aux Debug Modes Ctrl 1
	mrc	p15, 0, r10, c9, c14, 0  @ save CP15 - PMC
	stmia	r0!, {r6 - r10}
	ldmfd	sp!, {r6 - r10}
	b cpu_v7_do_suspend
ENDPROC(cpu_pj4b_do_suspend)

ENTRY(cpu_pj4b_do_resume)
	ldmia	r0!, {r6 - r10}
	mcr	p15, 1, r6, c15, c1, 0  @ restore CP15 - extra features
	mcr	p15, 1, r7, c15, c2, 0	@ restore CP15 - Aux Func Modes Ctrl 0
	mcr	p15, 1, r8, c15, c1, 2	@ restore CP15 - Aux Debug Modes Ctrl 2
	mcr	p15, 1, r9, c15, c1, 1  @ restore CP15 - Aux Debug Modes Ctrl 1
	mcr	p15, 0, r10, c9, c14, 0  @ restore CP15 - PMC
	b cpu_v7_do_resume
ENDPROC(cpu_pj4b_do_resume)
#endif
.globl	cpu_pj4b_suspend_size
.equ	cpu_pj4b_suspend_size, cpu_v7_suspend_size + 4 * 5

#endif

/*
 *	__v7_setup
 *
 *	Initialise TLB, Caches, and MMU state ready to switch the MMU
 *	on.  Return in r0 the new CP15 C1 control register setting.
 *
 *	r1, r2, r4, r5, r9, r13 must be preserved - r13 is not a stack
 *	r4: TTBR0 (low word)
 *	r5: TTBR0 (high word if LPAE)
 *	r8: TTBR1
 *	r9: Main ID register
 *
 *	This should be able to cover all ARMv7 cores.
 *
 *	It is assumed that:
 *	- cache type register is implemented
 */
__v7_ca5mp_setup:
__v7_ca9mp_setup:
__v7_cr7mp_setup:
	mov	r10, #(1 << 0)			@ Cache/TLB ops broadcasting
	b	1f
__v7_ca7mp_setup:
__v7_ca12mp_setup:
__v7_ca15mp_setup:
__v7_b15mp_setup:
__v7_ca17mp_setup:
	mov	r10, #0
1:	adr	r0, __v7_setup_stack_ptr
	ldr	r12, [r0]
	add	r12, r12, r0			@ the local stack
	stmia	r12, {r1-r6, lr}		@ v7_invalidate_l1 touches r0-r6
	bl      v7_invalidate_l1
	ldmia	r12, {r1-r6, lr}
#ifdef CONFIG_SMP
	orr	r10, r10, #(1 << 6)		@ Enable SMP/nAMP mode
	ALT_SMP(mrc	p15, 0, r0, c1, c0, 1)
	ALT_UP(mov	r0, r10)		@ fake it for UP
	orr	r10, r10, r0			@ Set required bits
	teq	r10, r0				@ Were they already set?
	mcrne	p15, 0, r10, c1, c0, 1		@ No, update register
#endif
	b	__v7_setup_cont

/*
 * Errata:
 *  r0, r10 available for use
 *  r1, r2, r4, r5, r9, r13: must be preserved
 *  r3: contains MIDR rX number in bits 23-20
 *  r6: contains MIDR rXpY as 8-bit XY number
 *  r9: MIDR
 */
__ca8_errata:
#if defined(CONFIG_ARM_ERRATA_430973) && !defined(CONFIG_ARCH_MULTIPLATFORM)
	teq	r3, #0x00100000			@ only present in r1p*
	mrceq	p15, 0, r0, c1, c0, 1		@ read aux control register
	orreq	r0, r0, #(1 << 6)		@ set IBE to 1
	mcreq	p15, 0, r0, c1, c0, 1		@ write aux control register
#endif
#ifdef CONFIG_ARM_ERRATA_458693
	teq	r6, #0x20			@ only present in r2p0
	mrceq	p15, 0, r0, c1, c0, 1		@ read aux control register
	orreq	r0, r0, #(1 << 5)		@ set L1NEON to 1
	orreq	r0, r0, #(1 << 9)		@ set PLDNOP to 1
	mcreq	p15, 0, r0, c1, c0, 1		@ write aux control register
#endif
#ifdef CONFIG_ARM_ERRATA_460075
	teq	r6, #0x20			@ only present in r2p0
	mrceq	p15, 1, r0, c9, c0, 2		@ read L2 cache aux ctrl register
	tsteq	r0, #1 << 22
	orreq	r0, r0, #(1 << 22)		@ set the Write Allocate disable bit
	mcreq	p15, 1, r0, c9, c0, 2		@ write the L2 cache aux ctrl register
#endif
	b	__errata_finish

__ca9_errata:
#ifdef CONFIG_ARM_ERRATA_742230
	cmp	r6, #0x22			@ only present up to r2p2
	mrcle	p15, 0, r0, c15, c0, 1		@ read diagnostic register
	orrle	r0, r0, #1 << 4			@ set bit #4
	mcrle	p15, 0, r0, c15, c0, 1		@ write diagnostic register
#endif
#ifdef CONFIG_ARM_ERRATA_742231
	teq	r6, #0x20			@ present in r2p0
	teqne	r6, #0x21			@ present in r2p1
	teqne	r6, #0x22			@ present in r2p2
	mrceq	p15, 0, r0, c15, c0, 1		@ read diagnostic register
	orreq	r0, r0, #1 << 12		@ set bit #12
	orreq	r0, r0, #1 << 22		@ set bit #22
	mcreq	p15, 0, r0, c15, c0, 1		@ write diagnostic register
#endif
#ifdef CONFIG_ARM_ERRATA_743622
	teq	r3, #0x00200000			@ only present in r2p*
	mrceq	p15, 0, r0, c15, c0, 1		@ read diagnostic register
	orreq	r0, r0, #1 << 6			@ set bit #6
	mcreq	p15, 0, r0, c15, c0, 1		@ write diagnostic register
#endif
#if defined(CONFIG_ARM_ERRATA_751472) && defined(CONFIG_SMP)
	ALT_SMP(cmp r6, #0x30)			@ present prior to r3p0
	ALT_UP_B(1f)
	mrclt	p15, 0, r0, c15, c0, 1		@ read diagnostic register
	orrlt	r0, r0, #1 << 11		@ set bit #11
	mcrlt	p15, 0, r0, c15, c0, 1		@ write diagnostic register
1:
#endif
	b	__errata_finish

__ca15_errata:
#ifdef CONFIG_ARM_ERRATA_773022
	cmp	r6, #0x4			@ only present up to r0p4
	mrcle	p15, 0, r0, c1, c0, 1		@ read aux control register
	orrle	r0, r0, #1 << 1			@ disable loop buffer
	mcrle	p15, 0, r0, c1, c0, 1		@ write aux control register
#endif
	b	__errata_finish

__ca12_errata:
#ifdef CONFIG_ARM_ERRATA_818325_852422
	mrc	p15, 0, r10, c15, c0, 1		@ read diagnostic register
	orr	r10, r10, #1 << 12		@ set bit #12
	mcr	p15, 0, r10, c15, c0, 1		@ write diagnostic register
#endif
#ifdef CONFIG_ARM_ERRATA_821420
	mrc	p15, 0, r10, c15, c0, 2		@ read internal feature reg
	orr	r10, r10, #1 << 1		@ set bit #1
	mcr	p15, 0, r10, c15, c0, 2		@ write internal feature reg
#endif
#ifdef CONFIG_ARM_ERRATA_825619
	mrc	p15, 0, r10, c15, c0, 1		@ read diagnostic register
	orr	r10, r10, #1 << 24		@ set bit #24
	mcr	p15, 0, r10, c15, c0, 1		@ write diagnostic register
#endif
	b	__errata_finish

__ca17_errata:
#ifdef CONFIG_ARM_ERRATA_852421
	cmp	r6, #0x12			@ only present up to r1p2
	mrcle	p15, 0, r10, c15, c0, 1		@ read diagnostic register
	orrle	r10, r10, #1 << 24		@ set bit #24
	mcrle	p15, 0, r10, c15, c0, 1		@ write diagnostic register
#endif
#ifdef CONFIG_ARM_ERRATA_852423
	cmp	r6, #0x12			@ only present up to r1p2
	mrcle	p15, 0, r10, c15, c0, 1		@ read diagnostic register
	orrle	r10, r10, #1 << 12		@ set bit #12
	mcrle	p15, 0, r10, c15, c0, 1		@ write diagnostic register
#endif
	b	__errata_finish

__v7_pj4b_setup:
#ifdef CONFIG_CPU_PJ4B

/* Auxiliary Debug Modes Control 1 Register */
#define PJ4B_STATIC_BP (1 << 2) /* Enable Static BP */
#define PJ4B_INTER_PARITY (1 << 8) /* Disable Internal Parity Handling */
#define PJ4B_CLEAN_LINE (1 << 16) /* Disable data transfer for clean line */

/* Auxiliary Debug Modes Control 2 Register */
#define PJ4B_FAST_LDR (1 << 23) /* Disable fast LDR */
#define PJ4B_SNOOP_DATA (1 << 25) /* Do not interleave write and snoop data */
#define PJ4B_CWF (1 << 27) /* Disable Critical Word First feature */
#define PJ4B_OUTSDNG_NC (1 << 29) /* Disable outstanding non cacheable rqst */
#define PJ4B_L1_REP_RR (1 << 30) /* L1 replacement - Strict round robin */
#define PJ4B_AUX_DBG_CTRL2 (PJ4B_SNOOP_DATA | PJ4B_CWF |\
			    PJ4B_OUTSDNG_NC | PJ4B_L1_REP_RR)

/* Auxiliary Functional Modes Control Register 0 */
#define PJ4B_SMP_CFB (1 << 1) /* Set SMP mode. Join the coherency fabric */
#define PJ4B_L1_PAR_CHK (1 << 2) /* Support L1 parity checking */
#define PJ4B_BROADCAST_CACHE (1 << 8) /* Broadcast Cache and TLB maintenance */

/* Auxiliary Debug Modes Control 0 Register */
#define PJ4B_WFI_WFE (1 << 22) /* WFI/WFE - serve the DVM and back to idle */

	/* Auxiliary Debug Modes Control 1 Register */
	mrc	p15, 1,	r0, c15, c1, 1
	orr     r0, r0, #PJ4B_CLEAN_LINE
	orr     r0, r0, #PJ4B_INTER_PARITY
	bic	r0, r0, #PJ4B_STATIC_BP
	mcr	p15, 1,	r0, c15, c1, 1

	/* Auxiliary Debug Modes Control 2 Register */
	mrc	p15, 1,	r0, c15, c1, 2
	bic	r0, r0, #PJ4B_FAST_LDR
	orr	r0, r0, #PJ4B_AUX_DBG_CTRL2
	mcr	p15, 1,	r0, c15, c1, 2

	/* Auxiliary Functional Modes Control Register 0 */
	mrc	p15, 1,	r0, c15, c2, 0
#ifdef CONFIG_SMP
	orr	r0, r0, #PJ4B_SMP_CFB
#endif
	orr	r0, r0, #PJ4B_L1_PAR_CHK
	orr	r0, r0, #PJ4B_BROADCAST_CACHE
	mcr	p15, 1,	r0, c15, c2, 0

	/* Auxiliary Debug Modes Control 0 Register */
	mrc	p15, 1,	r0, c15, c1, 0
	orr	r0, r0, #PJ4B_WFI_WFE
	mcr	p15, 1,	r0, c15, c1, 0

#endif /* CONFIG_CPU_PJ4B */

__v7_setup:
	adr	r0, __v7_setup_stack_ptr
	ldr	r12, [r0]
	add	r12, r12, r0			@ the local stack
	stmia	r12, {r1-r6, lr}		@ v7_invalidate_l1 touches r0-r6
	bl      v7_invalidate_l1
	ldmia	r12, {r1-r6, lr}

__v7_setup_cont:
	and	r0, r9, #0xff000000		@ ARM?
	teq	r0, #0x41000000
	bne	__errata_finish
	and	r3, r9, #0x00f00000		@ variant
	and	r6, r9, #0x0000000f		@ revision
	orr	r6, r6, r3, lsr #20-4		@ combine variant and revision
	ubfx	r0, r9, #4, #12			@ primary part number

	/* Cortex-A8 Errata */
	ldr	r10, =0x00000c08		@ Cortex-A8 primary part number
	teq	r0, r10
	beq	__ca8_errata

	/* Cortex-A9 Errata */
	ldr	r10, =0x00000c09		@ Cortex-A9 primary part number
	teq	r0, r10
	beq	__ca9_errata

	/* Cortex-A12 Errata */
	ldr	r10, =0x00000c0d		@ Cortex-A12 primary part number
	teq	r0, r10
	beq	__ca12_errata

	/* Cortex-A17 Errata */
	ldr	r10, =0x00000c0e		@ Cortex-A17 primary part number
	teq	r0, r10
	beq	__ca17_errata

	/* Cortex-A15 Errata */
	ldr	r10, =0x00000c0f		@ Cortex-A15 primary part number
	teq	r0, r10
	beq	__ca15_errata

__errata_finish:
	mov	r10, #0
	mcr	p15, 0, r10, c7, c5, 0		@ I+BTB cache invalidate
#ifdef CONFIG_MMU
	mcr	p15, 0, r10, c8, c7, 0		@ invalidate I + D TLBs
	v7_ttb_setup r10, r4, r5, r8, r3	@ TTBCR, TTBRx setup
	ldr	r3, =PRRR			@ PRRR
	ldr	r6, =NMRR			@ NMRR
	mcr	p15, 0, r3, c10, c2, 0		@ write PRRR
	mcr	p15, 0, r6, c10, c2, 1		@ write NMRR
#endif
	dsb					@ Complete invalidations
#ifndef CONFIG_ARM_THUMBEE
	mrc	p15, 0, r0, c0, c1, 0		@ read ID_PFR0 for ThumbEE
	and	r0, r0, #(0xf << 12)		@ ThumbEE enabled field
	teq	r0, #(1 << 12)			@ check if ThumbEE is present
	bne	1f
	mov	r3, #0
	mcr	p14, 6, r3, c1, c0, 0		@ Initialize TEEHBR to 0
	mrc	p14, 6, r0, c0, c0, 0		@ load TEECR
	orr	r0, r0, #1			@ set the 1st bit in order to
	mcr	p14, 6, r0, c0, c0, 0		@ stop userspace TEEHBR access
1:
#endif
	adr	r3, v7_crval
	ldmia	r3, {r3, r6}
 ARM_BE8(orr	r6, r6, #1 << 25)		@ big-endian page tables
#ifdef CONFIG_SWP_EMULATE
	orr     r3, r3, #(1 << 10)              @ set SW bit in "clear"
	bic     r6, r6, #(1 << 10)              @ clear it in "mmuset"
#endif
   	mrc	p15, 0, r0, c1, c0, 0		@ read control register
	bic	r0, r0, r3			@ clear bits them
	orr	r0, r0, r6			@ set them
 THUMB(	orr	r0, r0, #1 << 30	)	@ Thumb exceptions
	ret	lr				@ return to head.S:__ret

	.align	2
__v7_setup_stack_ptr:
	.word	PHYS_RELATIVE(__v7_setup_stack, .)
ENDPROC(__v7_setup)

	.bss
	.align	2
__v7_setup_stack:
	.space	4 * 7				@ 7 registers

	__INITDATA

	.weak cpu_v7_bugs_init

	@ define struct processor (see <asm/proc-fns.h> and proc-macros.S)
	define_processor_functions v7, dabort=v7_early_abort, pabort=v7_pabort, suspend=1, bugs=cpu_v7_bugs_init

#ifdef CONFIG_HARDEN_BRANCH_PREDICTOR
	@ generic v7 bpiall on context switch
	globl_equ	cpu_v7_bpiall_proc_init,	cpu_v7_proc_init
	globl_equ	cpu_v7_bpiall_proc_fin,		cpu_v7_proc_fin
	globl_equ	cpu_v7_bpiall_reset,		cpu_v7_reset
	globl_equ	cpu_v7_bpiall_do_idle,		cpu_v7_do_idle
	globl_equ	cpu_v7_bpiall_dcache_clean_area, cpu_v7_dcache_clean_area
	globl_equ	cpu_v7_bpiall_set_pte_ext,	cpu_v7_set_pte_ext
	globl_equ	cpu_v7_bpiall_suspend_size,	cpu_v7_suspend_size
#ifdef CONFIG_ARM_CPU_SUSPEND
	globl_equ	cpu_v7_bpiall_do_suspend,	cpu_v7_do_suspend
	globl_equ	cpu_v7_bpiall_do_resume,	cpu_v7_do_resume
#endif
	define_processor_functions v7_bpiall, dabort=v7_early_abort, pabort=v7_pabort, suspend=1, bugs=cpu_v7_bugs_init

#define HARDENED_BPIALL_PROCESSOR_FUNCTIONS v7_bpiall_processor_functions
#else
#define HARDENED_BPIALL_PROCESSOR_FUNCTIONS v7_processor_functions
#endif

#ifndef CONFIG_ARM_LPAE
	@ Cortex-A8 - always needs bpiall switch_mm implementation
	globl_equ	cpu_ca8_proc_init,	cpu_v7_proc_init
	globl_equ	cpu_ca8_proc_fin,	cpu_v7_proc_fin
	globl_equ	cpu_ca8_reset,		cpu_v7_reset
	globl_equ	cpu_ca8_do_idle,	cpu_v7_do_idle
	globl_equ	cpu_ca8_dcache_clean_area, cpu_v7_dcache_clean_area
	globl_equ	cpu_ca8_set_pte_ext,	cpu_v7_set_pte_ext
	globl_equ	cpu_ca8_switch_mm,	cpu_v7_bpiall_switch_mm
	globl_equ	cpu_ca8_suspend_size,	cpu_v7_suspend_size
#ifdef CONFIG_ARM_CPU_SUSPEND
	globl_equ	cpu_ca8_do_suspend,	cpu_v7_do_suspend
	globl_equ	cpu_ca8_do_resume,	cpu_v7_do_resume
#endif
	define_processor_functions ca8, dabort=v7_early_abort, pabort=v7_pabort, suspend=1, bugs=cpu_v7_ca8_ibe

	@ Cortex-A9 - needs more registers preserved across suspend/resume
	@ and bpiall switch_mm for hardening
	globl_equ	cpu_ca9mp_proc_init,	cpu_v7_proc_init
	globl_equ	cpu_ca9mp_proc_fin,	cpu_v7_proc_fin
	globl_equ	cpu_ca9mp_reset,	cpu_v7_reset
	globl_equ	cpu_ca9mp_do_idle,	cpu_v7_do_idle
	globl_equ	cpu_ca9mp_dcache_clean_area, cpu_v7_dcache_clean_area
#ifdef CONFIG_HARDEN_BRANCH_PREDICTOR
	globl_equ	cpu_ca9mp_switch_mm,	cpu_v7_bpiall_switch_mm
#else
	globl_equ	cpu_ca9mp_switch_mm,	cpu_v7_switch_mm
#endif
	globl_equ	cpu_ca9mp_set_pte_ext,	cpu_v7_set_pte_ext
	define_processor_functions ca9mp, dabort=v7_early_abort, pabort=v7_pabort, suspend=1, bugs=cpu_v7_bugs_init
#endif

	@ Cortex-A15 - needs iciallu switch_mm for hardening
	globl_equ	cpu_ca15_proc_init,	cpu_v7_proc_init
	globl_equ	cpu_ca15_proc_fin,	cpu_v7_proc_fin
	globl_equ	cpu_ca15_reset,		cpu_v7_reset
	globl_equ	cpu_ca15_do_idle,	cpu_v7_do_idle
	globl_equ	cpu_ca15_dcache_clean_area, cpu_v7_dcache_clean_area
#ifdef CONFIG_HARDEN_BRANCH_PREDICTOR
	globl_equ	cpu_ca15_switch_mm,	cpu_v7_iciallu_switch_mm
#else
	globl_equ	cpu_ca15_switch_mm,	cpu_v7_switch_mm
#endif
	globl_equ	cpu_ca15_set_pte_ext,	cpu_v7_set_pte_ext
	globl_equ	cpu_ca15_suspend_size,	cpu_v7_suspend_size
	globl_equ	cpu_ca15_do_suspend,	cpu_v7_do_suspend
	globl_equ	cpu_ca15_do_resume,	cpu_v7_do_resume
	define_processor_functions ca15, dabort=v7_early_abort, pabort=v7_pabort, suspend=1, bugs=cpu_v7_ca15_ibe
#ifdef CONFIG_CPU_PJ4B
	define_processor_functions pj4b, dabort=v7_early_abort, pabort=v7_pabort, suspend=1
#endif

	.section ".rodata"

	string	cpu_arch_name, "armv7"
	string	cpu_elf_name, "v7"
	.align

	.section ".proc.info.init", #alloc

	/*
	 * Standard v7 proc info content
	 */
.macro __v7_proc name, initfunc, mm_mmuflags = 0, io_mmuflags = 0, hwcaps = 0, proc_fns = v7_processor_functions
	ALT_SMP(.long	PMD_TYPE_SECT | PMD_SECT_AP_WRITE | PMD_SECT_AP_READ | \
			PMD_SECT_AF | PMD_FLAGS_SMP | \mm_mmuflags)
	ALT_UP(.long	PMD_TYPE_SECT | PMD_SECT_AP_WRITE | PMD_SECT_AP_READ | \
			PMD_SECT_AF | PMD_FLAGS_UP | \mm_mmuflags)
	.long	PMD_TYPE_SECT | PMD_SECT_AP_WRITE | \
		PMD_SECT_AP_READ | PMD_SECT_AF | \io_mmuflags
	initfn	\initfunc, \name
	.long	cpu_arch_name
	.long	cpu_elf_name
	.long	HWCAP_SWP | HWCAP_HALF | HWCAP_THUMB | HWCAP_FAST_MULT | \
		HWCAP_EDSP | HWCAP_TLS | \hwcaps
	.long	cpu_v7_name
	.long	\proc_fns
	.long	v7wbi_tlb_fns
	.long	v6_user_fns
	.long	v7_cache_fns
.endm

#ifndef CONFIG_ARM_LPAE
	/*
	 * ARM Ltd. Cortex A5 processor.
	 */
	.type   __v7_ca5mp_proc_info, #object
__v7_ca5mp_proc_info:
	.long	0x410fc050
	.long	0xff0ffff0
	__v7_proc __v7_ca5mp_proc_info, __v7_ca5mp_setup
	.size	__v7_ca5mp_proc_info, . - __v7_ca5mp_proc_info

	/*
	 * ARM Ltd. Cortex A9 processor.
	 */
	.type   __v7_ca9mp_proc_info, #object
__v7_ca9mp_proc_info:
	.long	0x410fc090
	.long	0xff0ffff0
	__v7_proc __v7_ca9mp_proc_info, __v7_ca9mp_setup, proc_fns = ca9mp_processor_functions
	.size	__v7_ca9mp_proc_info, . - __v7_ca9mp_proc_info

	/*
	 * ARM Ltd. Cortex A8 processor.
	 */
	.type	__v7_ca8_proc_info, #object
__v7_ca8_proc_info:
	.long	0x410fc080
	.long	0xff0ffff0
	__v7_proc __v7_ca8_proc_info, __v7_setup, proc_fns = ca8_processor_functions
	.size	__v7_ca8_proc_info, . - __v7_ca8_proc_info

#endif	/* CONFIG_ARM_LPAE */

	/*
	 * Marvell PJ4B processor.
	 */
#ifdef CONFIG_CPU_PJ4B
	.type   __v7_pj4b_proc_info, #object
__v7_pj4b_proc_info:
	.long	0x560f5800
	.long	0xff0fff00
	__v7_proc __v7_pj4b_proc_info, __v7_pj4b_setup, proc_fns = pj4b_processor_functions
	.size	__v7_pj4b_proc_info, . - __v7_pj4b_proc_info
#endif

	/*
	 * ARM Ltd. Cortex R7 processor.
	 */
	.type	__v7_cr7mp_proc_info, #object
__v7_cr7mp_proc_info:
	.long	0x410fc170
	.long	0xff0ffff0
	__v7_proc __v7_cr7mp_proc_info, __v7_cr7mp_setup
	.size	__v7_cr7mp_proc_info, . - __v7_cr7mp_proc_info

	/*
	 * ARM Ltd. Cortex A7 processor.
	 */
	.type	__v7_ca7mp_proc_info, #object
__v7_ca7mp_proc_info:
	.long	0x410fc070
	.long	0xff0ffff0
	__v7_proc __v7_ca7mp_proc_info, __v7_ca7mp_setup
	.size	__v7_ca7mp_proc_info, . - __v7_ca7mp_proc_info

	/*
	 * ARM Ltd. Cortex A12 processor.
	 */
	.type	__v7_ca12mp_proc_info, #object
__v7_ca12mp_proc_info:
	.long	0x410fc0d0
	.long	0xff0ffff0
	__v7_proc __v7_ca12mp_proc_info, __v7_ca12mp_setup, proc_fns = HARDENED_BPIALL_PROCESSOR_FUNCTIONS
	.size	__v7_ca12mp_proc_info, . - __v7_ca12mp_proc_info

	/*
	 * ARM Ltd. Cortex A15 processor.
	 */
	.type	__v7_ca15mp_proc_info, #object
__v7_ca15mp_proc_info:
	.long	0x410fc0f0
	.long	0xff0ffff0
	__v7_proc __v7_ca15mp_proc_info, __v7_ca15mp_setup, proc_fns = ca15_processor_functions
	.size	__v7_ca15mp_proc_info, . - __v7_ca15mp_proc_info

	/*
	 * Broadcom Corporation Brahma-B15 processor.
	 */
	.type	__v7_b15mp_proc_info, #object
__v7_b15mp_proc_info:
	.long	0x420f00f0
	.long	0xff0ffff0
	__v7_proc __v7_b15mp_proc_info, __v7_b15mp_setup, proc_fns = ca15_processor_functions
	.size	__v7_b15mp_proc_info, . - __v7_b15mp_proc_info

	/*
	 * ARM Ltd. Cortex A17 processor.
	 */
	.type	__v7_ca17mp_proc_info, #object
__v7_ca17mp_proc_info:
	.long	0x410fc0e0
	.long	0xff0ffff0
	__v7_proc __v7_ca17mp_proc_info, __v7_ca17mp_setup, proc_fns = HARDENED_BPIALL_PROCESSOR_FUNCTIONS
	.size	__v7_ca17mp_proc_info, . - __v7_ca17mp_proc_info

	/* ARM Ltd. Cortex A73 processor */
	.type	__v7_ca73_proc_info, #object
__v7_ca73_proc_info:
	.long	0x410fd090
	.long	0xff0ffff0
	__v7_proc __v7_ca73_proc_info, __v7_setup, proc_fns = HARDENED_BPIALL_PROCESSOR_FUNCTIONS
	.size	__v7_ca73_proc_info, . - __v7_ca73_proc_info

	/* ARM Ltd. Cortex A75 processor */
	.type	__v7_ca75_proc_info, #object
__v7_ca75_proc_info:
	.long	0x410fd0a0
	.long	0xff0ffff0
	__v7_proc __v7_ca75_proc_info, __v7_setup, proc_fns = HARDENED_BPIALL_PROCESSOR_FUNCTIONS
	.size	__v7_ca75_proc_info, . - __v7_ca75_proc_info

	/*
	 * Qualcomm Inc. Krait processors.
	 */
	.type	__krait_proc_info, #object
__krait_proc_info:
	.long	0x510f0400		@ Required ID value
	.long	0xff0ffc00		@ Mask for ID
	/*
	 * Some Krait processors don't indicate support for SDIV and UDIV
	 * instructions in the ARM instruction set, even though they actually
	 * do support them. They also don't indicate support for fused multiply
	 * instructions even though they actually do support them.
	 */
	__v7_proc __krait_proc_info, __v7_setup, hwcaps = HWCAP_IDIV | HWCAP_VFPv4
	.size	__krait_proc_info, . - __krait_proc_info

	/*
	 * Match any ARMv7 processor core.
	 */
	.type	__v7_proc_info, #object
__v7_proc_info:
	.long	0x000f0000		@ Required ID value
	.long	0x000f0000		@ Mask for ID
	__v7_proc __v7_proc_info, __v7_setup
	.size	__v7_proc_info, . - __v7_proc_info<|MERGE_RESOLUTION|>--- conflicted
+++ resolved
@@ -107,11 +107,7 @@
 	hvc	#0
 	ldmfd	sp!, {r0 - r3}
 	b	cpu_v7_switch_mm
-<<<<<<< HEAD
-ENDPROC(cpu_v7_smc_switch_mm)
-=======
 ENDPROC(cpu_v7_hvc_switch_mm)
->>>>>>> 1aa861ff
 #endif
 ENTRY(cpu_v7_iciallu_switch_mm)
 	mov	r3, #0
