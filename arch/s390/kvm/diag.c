/*
 * handling diagnose instructions
 *
 * Copyright IBM Corp. 2008, 2011
 *
 * This program is free software; you can redistribute it and/or modify
 * it under the terms of the GNU General Public License (version 2 only)
 * as published by the Free Software Foundation.
 *
 *    Author(s): Carsten Otte <cotte@de.ibm.com>
 *               Christian Borntraeger <borntraeger@de.ibm.com>
 */

#include <linux/kvm.h>
#include <linux/kvm_host.h>
#include <asm/virtio-ccw.h>
#include "kvm-s390.h"
#include "trace.h"
#include "trace-s390.h"

static int diag_release_pages(struct kvm_vcpu *vcpu)
{
	unsigned long start, end;
	unsigned long prefix  = vcpu->arch.sie_block->prefix;

	start = vcpu->run->s.regs.gprs[(vcpu->arch.sie_block->ipa & 0xf0) >> 4];
	end = vcpu->run->s.regs.gprs[vcpu->arch.sie_block->ipa & 0xf] + 4096;

	if (start & ~PAGE_MASK || end & ~PAGE_MASK || start > end
	    || start < 2 * PAGE_SIZE)
		return kvm_s390_inject_program_int(vcpu, PGM_SPECIFICATION);

	VCPU_EVENT(vcpu, 5, "diag release pages %lX %lX", start, end);
	vcpu->stat.diagnose_10++;

	/* we checked for start > end above */
	if (end < prefix || start >= prefix + 2 * PAGE_SIZE) {
		gmap_discard(start, end, vcpu->arch.gmap);
	} else {
		if (start < prefix)
			gmap_discard(start, prefix, vcpu->arch.gmap);
		if (end >= prefix)
			gmap_discard(prefix + 2 * PAGE_SIZE,
				     end, vcpu->arch.gmap);
	}
	return 0;
}

static int __diag_time_slice_end(struct kvm_vcpu *vcpu)
{
	VCPU_EVENT(vcpu, 5, "%s", "diag time slice end");
	vcpu->stat.diagnose_44++;
	kvm_vcpu_on_spin(vcpu);
	return 0;
}

static int __diag_time_slice_end_directed(struct kvm_vcpu *vcpu)
{
	struct kvm *kvm = vcpu->kvm;
	struct kvm_vcpu *tcpu;
	int tid;
	int i;

	tid = vcpu->run->s.regs.gprs[(vcpu->arch.sie_block->ipa & 0xf0) >> 4];
	vcpu->stat.diagnose_9c++;
	VCPU_EVENT(vcpu, 5, "diag time slice end directed to %d", tid);

	if (tid == vcpu->vcpu_id)
		return 0;

	kvm_for_each_vcpu(i, tcpu, kvm)
		if (tcpu->vcpu_id == tid) {
			kvm_vcpu_yield_to(tcpu);
			break;
		}

	return 0;
}

static int __diag_ipl_functions(struct kvm_vcpu *vcpu)
{
	unsigned int reg = vcpu->arch.sie_block->ipa & 0xf;
	unsigned long subcode = vcpu->run->s.regs.gprs[reg] & 0xffff;

	VCPU_EVENT(vcpu, 5, "diag ipl functions, subcode %lx", subcode);
	switch (subcode) {
	case 3:
		vcpu->run->s390_reset_flags = KVM_S390_RESET_CLEAR;
		break;
	case 4:
		vcpu->run->s390_reset_flags = 0;
		break;
	default:
		return -EOPNOTSUPP;
	}

	atomic_set_mask(CPUSTAT_STOPPED, &vcpu->arch.sie_block->cpuflags);
	vcpu->run->s390_reset_flags |= KVM_S390_RESET_SUBSYSTEM;
	vcpu->run->s390_reset_flags |= KVM_S390_RESET_IPL;
	vcpu->run->s390_reset_flags |= KVM_S390_RESET_CPU_INIT;
	vcpu->run->exit_reason = KVM_EXIT_S390_RESET;
	VCPU_EVENT(vcpu, 3, "requesting userspace resets %llx",
	  vcpu->run->s390_reset_flags);
	trace_kvm_s390_request_resets(vcpu->run->s390_reset_flags);
	return -EREMOTE;
}

static int __diag_virtio_hypercall(struct kvm_vcpu *vcpu)
{
	int ret;

	/* No virtio-ccw notification? Get out quickly. */
	if (!vcpu->kvm->arch.css_support ||
	    (vcpu->run->s.regs.gprs[1] != KVM_S390_VIRTIO_CCW_NOTIFY))
		return -EOPNOTSUPP;

	/*
	 * The layout is as follows:
	 * - gpr 2 contains the subchannel id (passed as addr)
	 * - gpr 3 contains the virtqueue index (passed as datamatch)
	 * - gpr 4 contains the index on the bus (optionally)
	 */
	ret = kvm_io_bus_write_cookie(vcpu->kvm, KVM_VIRTIO_CCW_NOTIFY_BUS,
				      vcpu->run->s.regs.gprs[2],
				      8, &vcpu->run->s.regs.gprs[3],
				      vcpu->run->s.regs.gprs[4]);
<<<<<<< HEAD
	srcu_read_unlock(&vcpu->kvm->srcu, idx);
=======
>>>>>>> d8ec26d7

	/*
	 * Return cookie in gpr 2, but don't overwrite the register if the
	 * diagnose will be handled by userspace.
	 */
	if (ret != -EOPNOTSUPP)
		vcpu->run->s.regs.gprs[2] = ret;
	/* kvm_io_bus_write_cookie returns -EOPNOTSUPP if it found no match. */
	return ret < 0 ? ret : 0;
}

int kvm_s390_handle_diag(struct kvm_vcpu *vcpu)
{
	int code = (vcpu->arch.sie_block->ipb & 0xfff0000) >> 16;

	if (vcpu->arch.sie_block->gpsw.mask & PSW_MASK_PSTATE)
		return kvm_s390_inject_program_int(vcpu, PGM_PRIVILEGED_OP);

	trace_kvm_s390_handle_diag(vcpu, code);
	switch (code) {
	case 0x10:
		return diag_release_pages(vcpu);
	case 0x44:
		return __diag_time_slice_end(vcpu);
	case 0x9c:
		return __diag_time_slice_end_directed(vcpu);
	case 0x308:
		return __diag_ipl_functions(vcpu);
	case 0x500:
		return __diag_virtio_hypercall(vcpu);
	default:
		return -EOPNOTSUPP;
	}
}<|MERGE_RESOLUTION|>--- conflicted
+++ resolved
@@ -124,10 +124,6 @@
 				      vcpu->run->s.regs.gprs[2],
 				      8, &vcpu->run->s.regs.gprs[3],
 				      vcpu->run->s.regs.gprs[4]);
-<<<<<<< HEAD
-	srcu_read_unlock(&vcpu->kvm->srcu, idx);
-=======
->>>>>>> d8ec26d7
 
 	/*
 	 * Return cookie in gpr 2, but don't overwrite the register if the
