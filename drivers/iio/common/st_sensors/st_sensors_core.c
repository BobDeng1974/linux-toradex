/*
 * STMicroelectronics sensors core library driver
 *
 * Copyright 2012-2013 STMicroelectronics Inc.
 *
 * Denis Ciocca <denis.ciocca@st.com>
 *
 * Licensed under the GPL-2.
 */

#include <linux/kernel.h>
#include <linux/module.h>
#include <linux/slab.h>
#include <linux/delay.h>
#include <linux/iio/iio.h>
#include <asm/unaligned.h>

#include <linux/iio/common/st_sensors.h>


#define ST_SENSORS_WAI_ADDRESS		0x0f

static inline u32 st_sensors_get_unaligned_le24(const u8 *p)
{
	return (s32)((p[0] | p[1] << 8 | p[2] << 16) << 8) >> 8;
}

static int st_sensors_write_data_with_mask(struct iio_dev *indio_dev,
						u8 reg_addr, u8 mask, u8 data)
{
	int err;
	u8 new_data;
	struct st_sensor_data *sdata = iio_priv(indio_dev);

	err = sdata->tf->read_byte(&sdata->tb, sdata->dev, reg_addr, &new_data);
	if (err < 0)
		goto st_sensors_write_data_with_mask_error;

	new_data = ((new_data & (~mask)) | ((data << __ffs(mask)) & mask));
	err = sdata->tf->write_byte(&sdata->tb, sdata->dev, reg_addr, new_data);

st_sensors_write_data_with_mask_error:
	return err;
}

static int st_sensors_match_odr(struct st_sensors *sensor,
			unsigned int odr, struct st_sensor_odr_avl *odr_out)
{
	int i, ret = -EINVAL;

	for (i = 0; i < ST_SENSORS_ODR_LIST_MAX; i++) {
		if (sensor->odr.odr_avl[i].hz == 0)
			goto st_sensors_match_odr_error;

		if (sensor->odr.odr_avl[i].hz == odr) {
			odr_out->hz = sensor->odr.odr_avl[i].hz;
			odr_out->value = sensor->odr.odr_avl[i].value;
			ret = 0;
			break;
		}
	}

st_sensors_match_odr_error:
	return ret;
}

int st_sensors_set_odr(struct iio_dev *indio_dev, unsigned int odr)
{
	int err;
	struct st_sensor_odr_avl odr_out = {0, 0};
	struct st_sensor_data *sdata = iio_priv(indio_dev);

	err = st_sensors_match_odr(sdata->sensor, odr, &odr_out);
	if (err < 0)
		goto st_sensors_match_odr_error;

	if ((sdata->sensor->odr.addr == sdata->sensor->pw.addr) &&
			(sdata->sensor->odr.mask == sdata->sensor->pw.mask)) {
		if (sdata->enabled == true) {
			err = st_sensors_write_data_with_mask(indio_dev,
				sdata->sensor->odr.addr,
				sdata->sensor->odr.mask,
				odr_out.value);
		} else {
			err = 0;
		}
	} else {
		err = st_sensors_write_data_with_mask(indio_dev,
			sdata->sensor->odr.addr, sdata->sensor->odr.mask,
			odr_out.value);
	}
	if (err >= 0)
		sdata->odr = odr_out.hz;

st_sensors_match_odr_error:
	return err;
}
EXPORT_SYMBOL(st_sensors_set_odr);

static int st_sensors_match_fs(struct st_sensors *sensor,
					unsigned int fs, int *index_fs_avl)
{
	int i, ret = -EINVAL;

	for (i = 0; i < ST_SENSORS_FULLSCALE_AVL_MAX; i++) {
		if (sensor->fs.fs_avl[i].num == 0)
			goto st_sensors_match_odr_error;

		if (sensor->fs.fs_avl[i].num == fs) {
			*index_fs_avl = i;
			ret = 0;
			break;
		}
	}

st_sensors_match_odr_error:
	return ret;
}

static int st_sensors_set_fullscale(struct iio_dev *indio_dev,
								unsigned int fs)
{
	int err, i = 0;
	struct st_sensor_data *sdata = iio_priv(indio_dev);

	err = st_sensors_match_fs(sdata->sensor, fs, &i);
	if (err < 0)
		goto st_accel_set_fullscale_error;

	err = st_sensors_write_data_with_mask(indio_dev,
				sdata->sensor->fs.addr,
				sdata->sensor->fs.mask,
				sdata->sensor->fs.fs_avl[i].value);
	if (err < 0)
		goto st_accel_set_fullscale_error;

	sdata->current_fullscale = (struct st_sensor_fullscale_avl *)
						&sdata->sensor->fs.fs_avl[i];
	return err;

st_accel_set_fullscale_error:
	dev_err(&indio_dev->dev, "failed to set new fullscale.\n");
	return err;
}

int st_sensors_set_enable(struct iio_dev *indio_dev, bool enable)
{
	u8 tmp_value;
	int err = -EINVAL;
	bool found = false;
	struct st_sensor_odr_avl odr_out = {0, 0};
	struct st_sensor_data *sdata = iio_priv(indio_dev);

	if (enable) {
		tmp_value = sdata->sensor->pw.value_on;
		if ((sdata->sensor->odr.addr == sdata->sensor->pw.addr) &&
			(sdata->sensor->odr.mask == sdata->sensor->pw.mask)) {
			err = st_sensors_match_odr(sdata->sensor,
							sdata->odr, &odr_out);
			if (err < 0)
				goto set_enable_error;
			tmp_value = odr_out.value;
			found = true;
		}
		err = st_sensors_write_data_with_mask(indio_dev,
				sdata->sensor->pw.addr,
				sdata->sensor->pw.mask, tmp_value);
		if (err < 0)
			goto set_enable_error;

		sdata->enabled = true;

		if (found)
			sdata->odr = odr_out.hz;
	} else {
		err = st_sensors_write_data_with_mask(indio_dev,
				sdata->sensor->pw.addr,
				sdata->sensor->pw.mask,
				sdata->sensor->pw.value_off);
		if (err < 0)
			goto set_enable_error;

		sdata->enabled = false;
	}

set_enable_error:
	return err;
}
EXPORT_SYMBOL(st_sensors_set_enable);

int st_sensors_set_axis_enable(struct iio_dev *indio_dev, u8 axis_enable)
{
	struct st_sensor_data *sdata = iio_priv(indio_dev);

	return st_sensors_write_data_with_mask(indio_dev,
				sdata->sensor->enable_axis.addr,
				sdata->sensor->enable_axis.mask, axis_enable);
}
EXPORT_SYMBOL(st_sensors_set_axis_enable);

<<<<<<< HEAD
int st_sensors_init_sensor(struct iio_dev *indio_dev,
					struct st_sensors_platform_data *pdata)
=======
static int st_sensors_set_drdy_int_pin(struct iio_dev *indio_dev,
				       struct st_sensors_platform_data *pdata)
>>>>>>> d8ec26d7
{
	struct st_sensor_data *sdata = iio_priv(indio_dev);

	switch (pdata->drdy_int_pin) {
	case 1:
		if (sdata->sensor->drdy_irq.mask_int1 == 0) {
			dev_err(&indio_dev->dev,
					"DRDY on INT1 not available.\n");
			return -EINVAL;
		}
		sdata->drdy_int_pin = 1;
		break;
	case 2:
		if (sdata->sensor->drdy_irq.mask_int2 == 0) {
			dev_err(&indio_dev->dev,
					"DRDY on INT2 not available.\n");
			return -EINVAL;
		}
		sdata->drdy_int_pin = 2;
		break;
	default:
		dev_err(&indio_dev->dev, "DRDY on pdata not valid.\n");
		return -EINVAL;
	}

	return 0;
}

int st_sensors_init_sensor(struct iio_dev *indio_dev,
					struct st_sensors_platform_data *pdata)
{
	struct st_sensor_data *sdata = iio_priv(indio_dev);
	int err = 0;

	mutex_init(&sdata->tb.buf_lock);

<<<<<<< HEAD
	switch (pdata->drdy_int_pin) {
	case 1:
		if (sdata->sensor->drdy_irq.mask_int1 == 0) {
			dev_err(&indio_dev->dev,
					"DRDY on INT1 not available.\n");
			err = -EINVAL;
			goto init_error;
		}
		sdata->drdy_int_pin = 1;
		break;
	case 2:
		if (sdata->sensor->drdy_irq.mask_int2 == 0) {
			dev_err(&indio_dev->dev,
					"DRDY on INT2 not available.\n");
			err = -EINVAL;
			goto init_error;
		}
		sdata->drdy_int_pin = 2;
		break;
	default:
		dev_err(&indio_dev->dev, "DRDY on pdata not valid.\n");
		err = -EINVAL;
		goto init_error;
	}
=======
	if (pdata)
		err = st_sensors_set_drdy_int_pin(indio_dev, pdata);
>>>>>>> d8ec26d7

	err = st_sensors_set_enable(indio_dev, false);
	if (err < 0)
		return err;

	if (sdata->current_fullscale) {
		err = st_sensors_set_fullscale(indio_dev,
					       sdata->current_fullscale->num);
		if (err < 0)
			return err;
	} else
		dev_info(&indio_dev->dev, "Full-scale not possible\n");

	err = st_sensors_set_odr(indio_dev, sdata->odr);
	if (err < 0)
		return err;

	/* set BDU */
	err = st_sensors_write_data_with_mask(indio_dev,
			sdata->sensor->bdu.addr, sdata->sensor->bdu.mask, true);
	if (err < 0)
		return err;

	err = st_sensors_set_axis_enable(indio_dev, ST_SENSORS_ENABLE_ALL_AXIS);

	return err;
}
EXPORT_SYMBOL(st_sensors_init_sensor);

int st_sensors_set_dataready_irq(struct iio_dev *indio_dev, bool enable)
{
	int err;
	u8 drdy_mask;
	struct st_sensor_data *sdata = iio_priv(indio_dev);

	if (!sdata->sensor->drdy_irq.addr)
		return 0;

	/* Enable/Disable the interrupt generator 1. */
	if (sdata->sensor->drdy_irq.ig1.en_addr > 0) {
		err = st_sensors_write_data_with_mask(indio_dev,
			sdata->sensor->drdy_irq.ig1.en_addr,
			sdata->sensor->drdy_irq.ig1.en_mask, (int)enable);
		if (err < 0)
			goto st_accel_set_dataready_irq_error;
	}

	if (sdata->drdy_int_pin == 1)
		drdy_mask = sdata->sensor->drdy_irq.mask_int1;
	else
		drdy_mask = sdata->sensor->drdy_irq.mask_int2;

	/* Enable/Disable the interrupt generator for data ready. */
	err = st_sensors_write_data_with_mask(indio_dev,
			sdata->sensor->drdy_irq.addr, drdy_mask, (int)enable);

st_accel_set_dataready_irq_error:
	return err;
}
EXPORT_SYMBOL(st_sensors_set_dataready_irq);

int st_sensors_set_fullscale_by_gain(struct iio_dev *indio_dev, int scale)
{
	int err = -EINVAL, i;
	struct st_sensor_data *sdata = iio_priv(indio_dev);

	for (i = 0; i < ST_SENSORS_FULLSCALE_AVL_MAX; i++) {
		if ((sdata->sensor->fs.fs_avl[i].gain == scale) &&
				(sdata->sensor->fs.fs_avl[i].gain != 0)) {
			err = 0;
			break;
		}
	}
	if (err < 0)
		goto st_sensors_match_scale_error;

	err = st_sensors_set_fullscale(indio_dev,
					sdata->sensor->fs.fs_avl[i].num);

st_sensors_match_scale_error:
	return err;
}
EXPORT_SYMBOL(st_sensors_set_fullscale_by_gain);

static int st_sensors_read_axis_data(struct iio_dev *indio_dev,
				struct iio_chan_spec const *ch, int *data)
{
	int err;
	u8 *outdata;
	struct st_sensor_data *sdata = iio_priv(indio_dev);
	unsigned int byte_for_channel = ch->scan_type.storagebits >> 3;

	outdata = kmalloc(byte_for_channel, GFP_KERNEL);
	if (!outdata)
		return -ENOMEM;

	err = sdata->tf->read_multiple_byte(&sdata->tb, sdata->dev,
				ch->address, byte_for_channel,
				outdata, sdata->multiread_bit);
	if (err < 0)
		goto st_sensors_free_memory;

	if (byte_for_channel == 2)
		*data = (s16)get_unaligned_le16(outdata);
	else if (byte_for_channel == 3)
		*data = (s32)st_sensors_get_unaligned_le24(outdata);

st_sensors_free_memory:
	kfree(outdata);

	return err;
}

int st_sensors_read_info_raw(struct iio_dev *indio_dev,
				struct iio_chan_spec const *ch, int *val)
{
	int err;
	struct st_sensor_data *sdata = iio_priv(indio_dev);

	mutex_lock(&indio_dev->mlock);
	if (indio_dev->currentmode == INDIO_BUFFER_TRIGGERED) {
		err = -EBUSY;
		goto out;
	} else {
		err = st_sensors_set_enable(indio_dev, true);
		if (err < 0)
			goto out;

		msleep((sdata->sensor->bootime * 1000) / sdata->odr);
		err = st_sensors_read_axis_data(indio_dev, ch, val);
		if (err < 0)
			goto out;

		*val = *val >> ch->scan_type.shift;

		err = st_sensors_set_enable(indio_dev, false);
	}
out:
	mutex_unlock(&indio_dev->mlock);

	return err;
}
EXPORT_SYMBOL(st_sensors_read_info_raw);

int st_sensors_check_device_support(struct iio_dev *indio_dev,
			int num_sensors_list, const struct st_sensors *sensors)
{
	u8 wai;
	int i, n, err;
	struct st_sensor_data *sdata = iio_priv(indio_dev);

	err = sdata->tf->read_byte(&sdata->tb, sdata->dev,
					ST_SENSORS_DEFAULT_WAI_ADDRESS, &wai);
	if (err < 0) {
		dev_err(&indio_dev->dev, "failed to read Who-Am-I register.\n");
		goto read_wai_error;
	}

	for (i = 0; i < num_sensors_list; i++) {
		if (sensors[i].wai == wai)
			break;
	}
	if (i == num_sensors_list)
		goto device_not_supported;

	for (n = 0; n < ARRAY_SIZE(sensors[i].sensors_supported); n++) {
		if (strcmp(indio_dev->name,
				&sensors[i].sensors_supported[n][0]) == 0)
			break;
	}
	if (n == ARRAY_SIZE(sensors[i].sensors_supported)) {
		dev_err(&indio_dev->dev, "device name and WhoAmI mismatch.\n");
		goto sensor_name_mismatch;
	}

	sdata->sensor = (struct st_sensors *)&sensors[i];

	return i;

device_not_supported:
	dev_err(&indio_dev->dev, "device not supported: WhoAmI (0x%x).\n", wai);
sensor_name_mismatch:
	err = -ENODEV;
read_wai_error:
	return err;
}
EXPORT_SYMBOL(st_sensors_check_device_support);

ssize_t st_sensors_sysfs_get_sampling_frequency(struct device *dev,
				struct device_attribute *attr, char *buf)
{
	struct st_sensor_data *adata = iio_priv(dev_get_drvdata(dev));

	return sprintf(buf, "%d\n", adata->odr);
}
EXPORT_SYMBOL(st_sensors_sysfs_get_sampling_frequency);

ssize_t st_sensors_sysfs_set_sampling_frequency(struct device *dev,
		struct device_attribute *attr, const char *buf, size_t size)
{
	int err;
	unsigned int odr;
	struct iio_dev *indio_dev = dev_get_drvdata(dev);

	err = kstrtoint(buf, 10, &odr);
	if (err < 0)
		goto conversion_error;

	mutex_lock(&indio_dev->mlock);
	err = st_sensors_set_odr(indio_dev, odr);
	mutex_unlock(&indio_dev->mlock);

conversion_error:
	return err < 0 ? err : size;
}
EXPORT_SYMBOL(st_sensors_sysfs_set_sampling_frequency);

ssize_t st_sensors_sysfs_sampling_frequency_avail(struct device *dev,
				struct device_attribute *attr, char *buf)
{
	int i, len = 0;
	struct iio_dev *indio_dev = dev_get_drvdata(dev);
	struct st_sensor_data *sdata = iio_priv(indio_dev);

	mutex_lock(&indio_dev->mlock);
	for (i = 0; i < ST_SENSORS_ODR_LIST_MAX; i++) {
		if (sdata->sensor->odr.odr_avl[i].hz == 0)
			break;

		len += scnprintf(buf + len, PAGE_SIZE - len, "%d ",
					sdata->sensor->odr.odr_avl[i].hz);
	}
	mutex_unlock(&indio_dev->mlock);
	buf[len - 1] = '\n';

	return len;
}
EXPORT_SYMBOL(st_sensors_sysfs_sampling_frequency_avail);

ssize_t st_sensors_sysfs_scale_avail(struct device *dev,
				struct device_attribute *attr, char *buf)
{
	int i, len = 0;
	struct iio_dev *indio_dev = dev_get_drvdata(dev);
	struct st_sensor_data *sdata = iio_priv(indio_dev);

	mutex_lock(&indio_dev->mlock);
	for (i = 0; i < ST_SENSORS_FULLSCALE_AVL_MAX; i++) {
		if (sdata->sensor->fs.fs_avl[i].num == 0)
			break;

		len += scnprintf(buf + len, PAGE_SIZE - len, "0.%06u ",
					sdata->sensor->fs.fs_avl[i].gain);
	}
	mutex_unlock(&indio_dev->mlock);
	buf[len - 1] = '\n';

	return len;
}
EXPORT_SYMBOL(st_sensors_sysfs_scale_avail);

MODULE_AUTHOR("Denis Ciocca <denis.ciocca@st.com>");
MODULE_DESCRIPTION("STMicroelectronics ST-sensors core");
MODULE_LICENSE("GPL v2");<|MERGE_RESOLUTION|>--- conflicted
+++ resolved
@@ -198,13 +198,8 @@
 }
 EXPORT_SYMBOL(st_sensors_set_axis_enable);
 
-<<<<<<< HEAD
-int st_sensors_init_sensor(struct iio_dev *indio_dev,
-					struct st_sensors_platform_data *pdata)
-=======
 static int st_sensors_set_drdy_int_pin(struct iio_dev *indio_dev,
 				       struct st_sensors_platform_data *pdata)
->>>>>>> d8ec26d7
 {
 	struct st_sensor_data *sdata = iio_priv(indio_dev);
 
@@ -241,35 +236,8 @@
 
 	mutex_init(&sdata->tb.buf_lock);
 
-<<<<<<< HEAD
-	switch (pdata->drdy_int_pin) {
-	case 1:
-		if (sdata->sensor->drdy_irq.mask_int1 == 0) {
-			dev_err(&indio_dev->dev,
-					"DRDY on INT1 not available.\n");
-			err = -EINVAL;
-			goto init_error;
-		}
-		sdata->drdy_int_pin = 1;
-		break;
-	case 2:
-		if (sdata->sensor->drdy_irq.mask_int2 == 0) {
-			dev_err(&indio_dev->dev,
-					"DRDY on INT2 not available.\n");
-			err = -EINVAL;
-			goto init_error;
-		}
-		sdata->drdy_int_pin = 2;
-		break;
-	default:
-		dev_err(&indio_dev->dev, "DRDY on pdata not valid.\n");
-		err = -EINVAL;
-		goto init_error;
-	}
-=======
 	if (pdata)
 		err = st_sensors_set_drdy_int_pin(indio_dev, pdata);
->>>>>>> d8ec26d7
 
 	err = st_sensors_set_enable(indio_dev, false);
 	if (err < 0)
