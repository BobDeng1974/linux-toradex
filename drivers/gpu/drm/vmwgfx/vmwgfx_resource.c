--- conflicted
+++ resolved
@@ -261,17 +261,10 @@
 		SVGA3dCmdHeader header;
 		SVGA3dCmdDestroyContext body;
 	} *cmd;
-<<<<<<< HEAD
 
 
 	vmw_execbuf_release_pinned_bo(dev_priv, true, res->id);
 
-=======
-
-
-	vmw_execbuf_release_pinned_bo(dev_priv, true, res->id);
-
->>>>>>> 6350323a
 	cmd = vmw_fifo_reserve(dev_priv, sizeof(*cmd));
 	if (unlikely(cmd == NULL)) {
 		DRM_ERROR("Failed reserving FIFO space for surface "
@@ -828,7 +821,6 @@
 
 	if (likely(res->id != -1))
 		return 0;
-<<<<<<< HEAD
 
 	if (unlikely(dev_priv->used_memory_size + srf->backup_size >=
 		     dev_priv->memory_size))
@@ -858,37 +850,6 @@
 	 * Alloc id for the resource.
 	 */
 
-=======
-
-	if (unlikely(dev_priv->used_memory_size + srf->backup_size >=
-		     dev_priv->memory_size))
-		return -EBUSY;
-
-	/*
-	 * Reserve- and validate the backup DMA bo.
-	 */
-
-	if (srf->backup) {
-		INIT_LIST_HEAD(&val_list);
-		val_buf.bo = ttm_bo_reference(srf->backup);
-		val_buf.new_sync_obj_arg = (void *)((unsigned long)
-						    DRM_VMW_FENCE_FLAG_EXEC);
-		list_add_tail(&val_buf.head, &val_list);
-		ret = ttm_eu_reserve_buffers(&val_list);
-		if (unlikely(ret != 0))
-			goto out_no_reserve;
-
-		ret = ttm_bo_validate(srf->backup, &vmw_srf_placement,
-				      true, false, false);
-		if (unlikely(ret != 0))
-			goto out_no_validate;
-	}
-
-	/*
-	 * Alloc id for the resource.
-	 */
-
->>>>>>> 6350323a
 	ret = vmw_resource_alloc_id(dev_priv, res);
 	if (unlikely(ret != 0)) {
 		DRM_ERROR("Failed to allocate a surface id.\n");
@@ -997,7 +958,6 @@
 				    NULL, &srf->backup);
 		if (unlikely(ret != 0))
 			return ret;
-<<<<<<< HEAD
 	}
 
 	/*
@@ -1032,42 +992,6 @@
 		goto out_no_fifo;
 	}
 
-=======
-	}
-
-	/*
-	 * Reserve- and validate the backup DMA bo.
-	 */
-
-	INIT_LIST_HEAD(&val_list);
-	val_buf.bo = ttm_bo_reference(srf->backup);
-	val_buf.new_sync_obj_arg = (void *)(unsigned long)
-		DRM_VMW_FENCE_FLAG_EXEC;
-	list_add_tail(&val_buf.head, &val_list);
-	ret = ttm_eu_reserve_buffers(&val_list);
-	if (unlikely(ret != 0))
-		goto out_no_reserve;
-
-	ret = ttm_bo_validate(srf->backup, &vmw_srf_placement,
-			      true, false, false);
-	if (unlikely(ret != 0))
-		goto out_no_validate;
-
-
-	/*
-	 * Encode the dma- and surface destroy commands.
-	 */
-
-	submit_size = vmw_surface_dma_size(srf) + vmw_surface_destroy_size();
-	cmd = vmw_fifo_reserve(dev_priv, submit_size);
-	if (unlikely(cmd == NULL)) {
-		DRM_ERROR("Failed reserving FIFO space for surface "
-			  "eviction.\n");
-		ret = -ENOMEM;
-		goto out_no_fifo;
-	}
-
->>>>>>> 6350323a
 	vmw_bo_get_guest_ptr(srf->backup, &ptr);
 	vmw_surface_dma_encode(srf, cmd, &ptr, false);
 	cmd += vmw_surface_dma_size(srf);
@@ -1225,7 +1149,6 @@
 	kfree(srf->snooper.image);
 	kfree(user_srf);
 	ttm_mem_global_free(vmw_mem_glob(dev_priv), size);
-<<<<<<< HEAD
 }
 
 /**
@@ -1267,48 +1190,6 @@
 		write_unlock(lock);
 }
 
-=======
-}
-
-/**
- * vmw_resource_unreserve - unreserve resources previously reserved for
- * command submission.
- *
- * @list_head: list of resources to unreserve.
- *
- * Currently only surfaces are considered, and unreserving a surface
- * means putting it back on the device's surface lru list,
- * so that it can be evicted if necessary.
- * This function traverses the resource list and
- * checks whether resources are surfaces, and in that case puts them back
- * on the device's surface LRU list.
- */
-void vmw_resource_unreserve(struct list_head *list)
-{
-	struct vmw_resource *res;
-	struct vmw_surface *srf;
-	rwlock_t *lock = NULL;
-
-	list_for_each_entry(res, list, validate_head) {
-
-		if (res->res_free != &vmw_surface_res_free &&
-		    res->res_free != &vmw_user_surface_free)
-			continue;
-
-		if (unlikely(lock == NULL)) {
-			lock = &res->dev_priv->resource_lock;
-			write_lock(lock);
-		}
-
-		srf = container_of(res, struct vmw_surface, res);
-		list_del_init(&srf->lru_head);
-		list_add_tail(&srf->lru_head, &res->dev_priv->surface_lru);
-	}
-
-	if (lock != NULL)
-		write_unlock(lock);
-}
-
 /**
  * Helper function that looks either a surface or dmabuf.
  *
@@ -1332,7 +1213,6 @@
 	return ret;
 }
 
->>>>>>> 6350323a
 
 int vmw_user_surface_lookup_handle(struct vmw_private *dev_priv,
 				   struct ttm_object_file *tfile,
@@ -1487,33 +1367,7 @@
 	if (unlikely(ret != 0)) {
 		ret = -EFAULT;
 		goto out_no_copy;
-<<<<<<< HEAD
-=======
-	}
-
-	cur_bo_offset = 0;
-	cur_offset = srf->offsets;
-	cur_size = srf->sizes;
-
-	bpp = vmw_sf_bpp[srf->format].bpp;
-	stride_bpp = vmw_sf_bpp[srf->format].s_bpp;
-
-	for (i = 0; i < DRM_VMW_MAX_SURFACE_FACES; ++i) {
-		for (j = 0; j < srf->mip_levels[i]; ++j) {
-			uint32_t stride =
-				(cur_size->width * stride_bpp + 7) >> 3;
-
-			cur_offset->face = i;
-			cur_offset->mip = j;
-			cur_offset->bo_offset = cur_bo_offset;
-			cur_bo_offset += stride * cur_size->height *
-				cur_size->depth * bpp / stride_bpp;
-			++cur_offset;
-			++cur_size;
-		}
->>>>>>> 6350323a
-	}
-	srf->backup_size = cur_bo_offset;
+	}
 
 	cur_bo_offset = 0;
 	cur_offset = srf->offsets;
